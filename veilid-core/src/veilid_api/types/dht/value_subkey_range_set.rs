use super::*;
use core::ops::{Deref, DerefMut};
use range_set_blaze::*;

#[derive(
    Clone,
    Debug,
    Default,
    PartialOrd,
    PartialEq,
    Eq,
    Ord,
    Serialize,
    Deserialize,
    RkyvArchive,
    RkyvSerialize,
    RkyvDeserialize,
    JsonSchema,
)]
#[archive_attr(repr(C), derive(CheckBytes))]
#[serde(transparent)]
pub struct ValueSubkeyRangeSet {
    #[with(RkyvRangeSetBlaze)]
    #[serde(with = "serialize_range_set_blaze")]
<<<<<<< HEAD
    #[schemars(with = "Vec<(u32,u32)>")]
    data: RangeSetBlaze<ValueSubkey>,
=======
    pub data: RangeSetBlaze<ValueSubkey>,
>>>>>>> 8077d818
}

impl ValueSubkeyRangeSet {
    pub fn new() -> Self {
        Self {
            data: Default::default(),
        }
    }
    pub fn single(value: ValueSubkey) -> Self {
        let mut data = RangeSetBlaze::new();
        data.insert(value);
        Self { data }
    }
}

impl Deref for ValueSubkeyRangeSet {
    type Target = RangeSetBlaze<ValueSubkey>;

    fn deref(&self) -> &Self::Target {
        &self.data
    }
}

impl DerefMut for ValueSubkeyRangeSet {
    fn deref_mut(&mut self) -> &mut Self::Target {
        &mut self.data
    }
}<|MERGE_RESOLUTION|>--- conflicted
+++ resolved
@@ -22,12 +22,8 @@
 pub struct ValueSubkeyRangeSet {
     #[with(RkyvRangeSetBlaze)]
     #[serde(with = "serialize_range_set_blaze")]
-<<<<<<< HEAD
     #[schemars(with = "Vec<(u32,u32)>")]
-    data: RangeSetBlaze<ValueSubkey>,
-=======
     pub data: RangeSetBlaze<ValueSubkey>,
->>>>>>> 8077d818
 }
 
 impl ValueSubkeyRangeSet {
